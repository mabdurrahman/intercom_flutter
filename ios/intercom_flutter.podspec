--- conflicted
+++ resolved
@@ -3,11 +3,7 @@
 #
 Pod::Spec.new do |s|
   s.name             = 'intercom_flutter'
-<<<<<<< HEAD
   s.version          = '2.3.0'
-=======
-  s.version          = '2.2.0'
->>>>>>> 043745d8
   s.summary          = 'Intercom integration for Flutter'
   s.description      = <<-DESC
 A new flutter plugin project.
