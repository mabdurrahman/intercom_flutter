--- conflicted
+++ resolved
@@ -12,12 +12,9 @@
 class Intercom {
   static const MethodChannel _channel =
       const MethodChannel('maido.io/intercom');
-<<<<<<< HEAD
-  static MessageHandler _messageHandler;
-=======
   static const EventChannel _unreadChannel =
       const EventChannel('maido.io/intercom/unread');
->>>>>>> 29385d90
+  static MessageHandler _messageHandler;
 
   /// This is useful since end application don't need to store the token by itself.
   /// It will be send through message handler so application can use it in any way it wants.
@@ -39,7 +36,10 @@
     });
   }
 
-<<<<<<< HEAD
+  static Stream<dynamic> getUnreadStream() {
+    return _unreadChannel.receiveBroadcastStream();
+  }
+
   /// Handle messages from native library.
   static Future<dynamic> _handleMethod(MethodCall call) async {
     switch (call.method) {
@@ -53,10 +53,6 @@
       default:
         throw UnsupportedError('Unrecognized JSON message');
     }
-=======
-  static Stream<dynamic> getUnreadStream() {
-    return _unreadChannel.receiveBroadcastStream();
->>>>>>> 29385d90
   }
 
   static Future<dynamic> setUserHash(String userHash) {
